--- conflicted
+++ resolved
@@ -31,6 +31,8 @@
 #include <unistd.h>
 
 #include "PlacementExporter.h"
+
+#include "exceptions/ExportError.h"
 
 /** Encode plans describe how a data record is to be encoded.
  *
@@ -87,13 +89,13 @@
       encode_boolean,
 
       /** Encode a basic type (fixlen) with no endianness conversion. */
-      encode_basic_no_endianness,
+      encode_fixlen,
 
       /** Encode a basic type (fixlen) with endianness conversion. */
-      encode_basic_endianness,
+      encode_fixlen_endianness,
 
       /** Encode a BasicOctetArray as fixlen. */
-      encode_fixlen_octet_array,
+      encode_fixlen_octets,
 
       /** Encode a BasicOctetArray as varlen. Varlen encoding is
        * supported only for BasicOctetArray and derived classes.  In
@@ -101,40 +103,318 @@
        * I do and tell the user to eff off. */
       encode_varlen,
 
-      /** Encode double as float. */
-      encode_double_as_float,
+      /** Encode double as float with endianness conversion. */
+      encode_double_as_float_endianness,
+
+      /** Encode double as float, no endianness conversion. */
+      encode_double_as_float_no_endianness,
     } type;
-<<<<<<< HEAD
 
     /** Address where original value is to be found. */
     const void* address;
 
-    /** Size of original (unencoded) data. */
+    /** Size of original (unencoded) data. 
+     *
+     * If type is encode_varlen or encode_double_as_float or
+     * encode_fixlen_octets, this field is implied and may not contain
+     * a valid value.
+     */
     size_t unencoded_length;
 
-    /** Requested size of encoded data. */
+    /** Requested size of encoded data. 
+     *
+     * If type is encode_varlen or encode_double_as_float, this field
+     * is implied and may not contain a valid value.
+     */
     size_t encoded_length;
 
     /** Creates a printable version of this encoding decision. 
      *
      * @return a printable version of this encoding decision
      */
-=======
-    const void* address;
-    size_t encoded_length;
-
->>>>>>> 4ff55947
     std::string to_string() const;
   };
 
   std::vector<Decision> plan;
 };
 
-EncodePlan::EncodePlan(const IPFIX::PlacementTemplate* placementTemplate) {
-<<<<<<< HEAD
+static void report_error(const char* message, ...) {
+  static const size_t buf_size = 10240;
+  static char buf[buf_size];
+  va_list args;
   
-=======
->>>>>>> 4ff55947
+  va_start(args, message);
+  int nchars = vsnprintf(buf, buf_size, message, args);
+  va_end(args);
+
+  if (nchars < 0)
+    strcpy(buf, "Error while formatting error message");
+  else if (static_cast<unsigned int>(nchars) > buf_size - 1 - 3) {
+    buf[buf_size - 4] = '.';
+    buf[buf_size - 3] = '.';
+    buf[buf_size - 2] = '.';
+    buf[buf_size - 1] = '\0';   // Shouldn't be necessary
+  }
+
+  throw IPFIX::ExportError(buf);
+}
+
+/* See DataSetDecoder::DecodePlan::DecodePlan. */
+EncodePlan::EncodePlan(const IPFIX::PlacementTemplate* placement_template) {
+#if defined(BOOST_BIG_ENDIAN)
+  Decision::decision_type_t encode_fixlen_maybe_endianness
+    = Decision::encode_fixlen;
+  Decision::decision_type_t encode_double_as_float_maybe_endianness
+    = Decision::encode_double_as_float_no_endianness;
+#elif defined(BOOST_LITTLE_ENDIAN)
+  Decision::decision_type_t transfer_fixlen_maybe_endianness
+    = Decision::encode_fixlen_endianness;
+  Decision::decision_type_t transfer_float_into_double_maybe_endianness
+    = Decision::encode_double_as_float_endianness;
+#else
+#  error libfc does not compile on weird-endian machines.
+#endif
+
+  for (auto ie = placement_template.begin();
+       i != placement_template.end();
+       ++i) {
+    assert(*ie != 0);
+    assert((*ie)->ietype != 0);
+
+    Decision d;
+    void* location;
+    size_t size;
+    
+    /* The IE *must* be present in the placement template. If not,
+     * there is something very wrong in the PlacementTemplate
+     * implementation. */
+    assert(placement_template->lookup_placement(*ie, &location, &size));
+
+    switch ((*ie)->ietype()->number()) {
+    case IPFIX::IEType::kOctetArray: 
+      if (size == IPFIX::kVarlen) {
+        d.type = Decision::encode_varlen;
+      } else {
+        d.type = Decision::encode_fixlen_octets;
+        d.encoded_length = size;
+      }
+      break;
+
+    case IPFIX::IEType::kUnsigned8:
+      assert((*ie)->len() == 1);
+
+      d.type = Decision::encode_fixlen;
+      d.unencoded_length = sizeof(uint8_t);
+      d.encoded_length = (*ie)->len();
+      if (d.encoded_length > d.unencoded_length)
+        report_error("IE %s enc length %zu greater than native size %zu",
+                     (*ie)->toIESpec().c_str(), d.encoded_length,
+                     d.destination_size);
+      break;
+
+    case IPFIX::IEType::kUnsigned16:
+      d.type = transfer_fixlen_maybe_endianness;
+      d.unencoded_length = sizeof(uint16_t);
+      d.encoded_length = (*ie)->len();
+      if (d.encoded_length > d.unencoded_length)
+        report_error("IE %s enc length %zu greater than native size %zu",
+                     (*ie)->toIESpec().c_str(), d.encoded_length,
+                     d.destination_size);
+      break;
+
+    case IPFIX::IEType::kUnsigned32:
+      d.type = transfer_fixlen_maybe_endianness;
+      d.unencoded_length = (*ie)->len();
+      d.encoded_length = sizeof(uint32_t);
+      if (d.encoded_length > d.unencoded_length)
+        report_error("enc IE %s length %zu greater than native size %zu",
+                     (*ie)->toIESpec().c_str(), d.encoded_length,
+                     d.destination_size);
+      break;
+
+    case IPFIX::IEType::kUnsigned64:
+      d.type = transfer_fixlen_maybe_endianness;
+      d.unencoded_length = (*ie)->len();
+      d.encoded_length = sizeof(uint64_t);
+      if (d.encoded_length > d.unencoded_length)
+        report_error("IE %s enc length %zu greater than native size %zu",
+                     (*ie)->toIESpec().c_str(), d.encoded_length,
+                     d.destination_size);
+      break;
+
+    case IPFIX::IEType::kSigned8:
+      d.type = transfer_fixlen_maybe_endianness;
+      d.unencoded_length = (*ie)->len();
+      d.encoded_length = sizeof(int8_t);
+      if (d.encoded_length > d.unencoded_length)
+        report_error("IE %s enc length %zu greater than native size %zu",
+                     (*ie)->toIESpec().c_str(), d.encoded_length,
+                     d.destination_size);
+      break;
+
+    case IPFIX::IEType::kSigned16:
+      d.type = transfer_fixlen_maybe_endianness;
+      d.unencoded_length = (*ie)->len();
+      d.encoded_length = sizeof(int16_t);
+      if (d.encoded_length > d.unencoded_length)
+        report_error("IE %s enc length %zu greater than native size %zu",
+                     (*ie)->toIESpec().c_str(), d.encoded_length,
+                     d.destination_size);
+      break;
+
+    case IPFIX::IEType::kSigned32:
+      d.type = transfer_fixlen_maybe_endianness;
+      d.unencoded_length = (*ie)->len();
+      d.encoded_length = sizeof(int32_t);
+      if (d.encoded_length > d.unencoded_length)
+        report_error("IE %s enc length %zu greater than native size %zu",
+                     (*ie)->toIESpec().c_str(), d.encoded_length,
+                     d.destination_size);
+      break;
+
+    case IPFIX::IEType::kSigned64:
+      d.type = transfer_fixlen_maybe_endianness;
+      d.unencoded_length = (*ie)->len();
+      d.encoded_length = sizeof(int64_t);
+      if (d.encoded_length > d.unencoded_length)
+        report_error("IE %s enc length %zu greater than native size %zu",
+                     (*ie)->toIESpec().c_str(), d.encoded_length,
+                     d.destination_size);
+      break;
+
+    case IPFIX::IEType::kFloat32:
+      d.type = transfer_fixlen_maybe_endianness;
+      d.unencoded_length = (*ie)->len();
+      d.encoded_length = sizeof(uint32_t);
+      if (d.encoded_length > d.unencoded_length)
+        report_error("IE %s enc length %zu greater than native size %zu",
+                     (*ie)->toIESpec().c_str(), d.encoded_length,
+                     d.destination_size);
+      break;
+
+    case IPFIX::IEType::kFloat64:
+      assert((*ie)->len() == sizeof(float)
+             || d.length == sizeof(double));
+      d.length = (*ie)->len();
+      if (d.length == sizeof(float))
+        d.type = transfer_float_into_double_maybe_endianness;
+      else
+        d.type = transfer_fixlen_maybe_endianness;
+      d.destination_size = sizeof(double);
+      if (d.encoded_length > d.unencoded_length)
+        report_error("IE %s enc length %zu greater than native size %zu",
+                     (*ie)->toIESpec().c_str(), d.encoded_length,
+                     d.destination_size);
+      break;
+
+    case IPFIX::IEType::kBoolean:
+      d.type = Decision::transfer_boolean;
+      d.unencoded_length = (*ie)->len();
+      d.encoded_length = sizeof(uint8_t);
+      if (d.encoded_length > d.unencoded_length)
+        report_error("IE %s enc length %zu greater than native size %zu",
+                     (*ie)->toIESpec().c_str(), d.encoded_length,
+                     d.destination_size);
+      break;
+
+    case IPFIX::IEType::kMacAddress:
+      /* RFC 5101 says to treat MAC addresses as 6-byte integers,
+       * but Brian Trammell says that this is wrong and that the
+       * RFC will be changed.  If for some reason this does not
+       * come about, replace "transfer_fixlen" with
+       * "transfer_fixlen_maybe_endianness". */
+      d.type = Decision::transfer_fixlen;
+      d.unencoded_length = (*ie)->len();
+      d.encoded_length = 6*sizeof(uint8_t);
+      if (d.length != 6)
+        report_error("MAC IE not 6 octets long (c.f. RFC 5101, Chapter 6, Verse 2");
+      break;
+        
+    case IPFIX::IEType::kString:
+      if ((*ie)->len() == IPFIX::kVarlen) {
+        d.type = Decision::transfer_varlen;
+      } else {
+        d.type = Decision::transfer_fixlen_octets;
+        d.length = (*ie)->len();
+      }
+      break;
+
+    case IPFIX::IEType::kDateTimeSeconds:
+      d.type = transfer_fixlen_maybe_endianness;
+      d.length = (*ie)->len();
+      d.destination_size = sizeof(uint32_t);
+      if (d.encoded_length > d.unencoded_length)
+        report_error("IE %s enc length %zu greater than native size %zu",
+                     (*ie)->toIESpec().c_str(), d.encoded_length,
+                     d.destination_size);
+      break;
+        
+    case IPFIX::IEType::kDateTimeMilliseconds:
+      d.type = transfer_fixlen_maybe_endianness;
+      d.length = (*ie)->len();
+      d.destination_size = sizeof(uint64_t);
+      if (d.encoded_length > d.unencoded_length)
+        report_error("IE %s enc length %zu greater than native size %zu",
+                     (*ie)->toIESpec().c_str(), d.encoded_length,
+                     d.destination_size);
+      break;
+        
+    case IPFIX::IEType::kDateTimeMicroseconds:
+      d.type = transfer_fixlen_maybe_endianness;
+      // RFC 5101, Chapter 6, Verse 2
+      assert((*ie)->len() == sizeof(uint64_t));
+      d.length = (*ie)->len();
+      d.destination_size = sizeof(uint64_t);
+      if (d.length > d.destination_size)
+        report_error("IE %s length %zu greater than native size %zu",
+                     (*ie)->toIESpec().c_str(), d.length, d.destination_size);
+      break;
+        
+    case IPFIX::IEType::kDateTimeNanoseconds:
+      d.type = transfer_fixlen_maybe_endianness;
+      // RFC 5101, Chapter 6, Verse 2
+      assert((*ie)->len() == sizeof(uint64_t));
+      d.length = (*ie)->len();
+      d.destination_size = sizeof(uint64_t);
+      if (d.encoded_length > d.unencoded_length)
+        report_error("IE %s enc length %zu greater than native size %zu",
+                     (*ie)->toIESpec().c_str(), d.encoded_length,
+                     d.destination_size);
+      break;
+        
+    case IPFIX::IEType::kIpv4Address:
+      /* RFC 5101 says to treat all addresses as integers. This
+       * would mean endianness conversion for all of these address
+       * types, including MAC addresses and IPv6 addresses. But the
+       * only reasonable address type with endianness conversion is
+       * the IPv4 address.  If for some reason this is not correct
+       * replace "transfer_fixlen_maybe_endianness" with
+       * "transfer_fixlen". */
+      d.type = transfer_fixlen_maybe_endianness;
+      d.length = (*ie)->len();
+      d.destination_size = sizeof(uint32_t);
+      if (d.length != 4)
+        report_error("IPv4 Address IE not 4 octets long (c.f. RFC 5101, Chapter 6, Verse 2");
+      break;
+        
+    case IPFIX::IEType::kIpv6Address:
+      /* RFC 5101 says to treat IPv6 addresses as 16-byte integers,
+       * but Brian Trammell says that this is wrong and that the
+       * RFC will be changed.  If for some reason this does not
+       * come about, replace "transfer_fixlen" with
+       * "transfer_fixlen_maybe_endianness". */
+      d.type = Decision::transfer_fixlen;
+      d.length = (*ie)->len();
+      d.destination_size = 16*sizeof(uint8_t);
+      if (d.encoded_length != 16)
+        report_error("IPv6 Address IE not 16 octets long (c.f. RFC 5101, Chapter 6, Verse 2");
+      break;
+        
+    default: 
+      report_error("Unknown IE type");
+      break;
+    }
+  }
 }
 
 std::string EncodePlan::Decision::to_string() const {
@@ -273,16 +553,11 @@
         unknown_template = tmpl;
 
         /* Need to add a new template to the template record section */
-<<<<<<< HEAD
-        size_t template_bytes;
-        // FIXME tmpl->wire_template(new_template_id(), 0, &template_bytes);
-=======
         size_t template_bytes = 0;
         // FIXME: should be somethign like this:
         //   tmpl->wire_template(new_template_id(), 0,
         //   &template_bytes);
         // but is something like this instead
->>>>>>> 4ff55947
         tmpl->wire_template(1234, 0, &template_bytes);
         new_bytes += template_bytes;
 
