I must say that even after having worked with the API for some time, I
still find it confusing.  Transcoders? Sessions? WireTemplates?  What
I *really* would like to be able to say is this:

<<<<<<< HEAD
"Hi, I'm interested in data sets having template ID 1234.  Whenever
such a data set comes along, please decode the values in that set as
follows:
=======
class IEOnWire {
  // ...
private:
  const InfoElement* ie;
  size_t record_length;  // Length of this IE on the wire
  void* p;
};

For example:

sourceIPv4Address, 4
destinationIPv4Address, 4
informationElementName, 0
informationElementSemantics, 1
informationElementRangeEnd, 4
informationElementUnits, 2

Why is the length for informationElementName 0? Because it's a
Varlen.  Offset computation would then be as follows:

First, set up record offsets for the current record:

  /* Can also reuse an array that's already there, since all values in
    * the array will be overwritten. */
  size_t* record_offset = new size_t[n_ies];
  size_t current_offset = 0;

  for (unsigned int i = 0; i < n_ies; i++) {
    record_offset[i] = current_offset;
    if (ie_descriptions[i].record_length == 0)
      current_offset = 0;
    else
      current_offset += ie_descriptions[i].record_length;
  }

Then update them whenever a Varlen has just been successfully
decoded:

  if (isVarlen((ie_descriptions[i].ie)) {
    size_t next_offset = current_offset + ie_length;
    for (unsigned int j = i + 1; j < n_ies && !isVarlen(ie_descriptions[j].ie); j++) {
      record_offset[j] += next_offset;
      next_offset += ie_descriptions[j].record_length;
    }
  }

Decoding could be done with an array of functions like this:

static void (or int, for error returns)
decode_uint32(void* ret, size_t current_offset, size_t wire_length) {
  *ret = 0;

  assert(current_offset + wire_length <= buf_len);

  if (i'm big endian) // Same endianness in machine and on wire
    memcpy(*ret, buf + offset, 4);
  else {
    uint32_t* r = tatic_cast<uint32_t*>(ret);
    for (unsigned int i = 0; i < wireLength; i++)
      *r = (*r << 4) | buf[current_offset + i];
  }
}

static void (or int, for error returns)
decode_double(void* ret, size_t current_offset, size_t wire_length) {
  assert(current_offset + wire_length <= buf_len);

  /* Only IEEE floats (32 bit) or doubles (64 bit) allowed */
  assert(wire_length == 4 || wire_length == 8);

  union {
    float f;
    double d;
    uint8_t b[8];
  } val;

  if (i'm big endian) // Same endianness in machine and in wire
    memcpy(val.b, buf + current_offset, wire_length);
  else {
    for (unsigned int i = 0; i < wire_length; i++)
      val.b[i] = buf[current_offset + wire_length - i];
  }

  if (wire_length == 4) // There's a float on the wire
    *static_cast<double*>(ret) = val.f;  // Implicit conversion to double
  else // There's a double on the wire
    *static_cast<double*>(ret) = val.d;
  }

  current_offset += wire_length;
}

static void (or int, for error returns)
decode_varlen(void* ret, size_t current_offset, size_t wire_length) {
  // ...
}

The whole decoding could then be described by an array of function
pointers:

void* ret[];
void (*decode[])(void* ret, size_t offset, size_t wire_length);

// ...

for (unsigned int i = 0; i < n_ies; i++) 
  decode[i](ret[i], record_offset[j], ie_descriptions[j].record_length);

CONTENT IS OBSOLETE BEYOND THIS POINT! ARCHIVED ONLY FOR
POSSIBLE HISTORIC SIGNIFICANCE


>>>>>>> 473c2af7

  * a sourceIPv4Address please place at offset 24 (or at this pointer)
  * a deltaPacketCount please place at offset 28 (or at that pointer),
    but only the least significant 4 bytes

After you're done decoding this, please call my callback
function. Also, here is a mutex that belongs to me and that you should
down() before you begin writing stuff into my private parts (ahem),
and that you should up() after calling the callback."

In other words, I'm thinking of an API like this:

class RecordUser {
public:
  virtual void decoding_finished() = 0;
};

class RecordUserRegistrar {
public:
  void register(uint32_t template_id,
                RecordUser& user,
                void* base,
                std::list<std::pair<const InfoElement*, off_t offset>,
                mutex& m);
};

Classes wanting to use the registrar would then derive from RecordUser
(cleverly exploiting the new C++ initialisation rules):

class HiThere : public RecordUser {
public:
  HiThere() {
    InfoModel* m = ...;
    const RecordUserRegistrar* r = ...instance();

    r->register(1234, *this, this,
          { { m->lookupIE("sourceIPv4Address"), &s) },
            { m->lookupIE("deltaPacketCount"), &c) },
          }, m);
  }

  void decoding_finished() {
    ... Do whatever needs to be done with the information
  }

private:
  uint32_t s;
  uint32_t c;
  mutex m;
};


And there would be some central dispatcher that would do the
dispatching according to the template id, kinda like this:

void SomeClass::decode() {
  uint32_t tid = ...;

  for (auto i = registered_users.find(tid); i != multimap::end; ++i) {
    i->mutex.down();
    for (auto ie = i->ies.begin(); ie != i->ies.end(); ++i)
      ....decode(ie->iename(), ie->offset(), ie->len());
    i->user.decoding_finished();
    i->mutex.up();
  }
}

That should be reasonably compact and fast, and it would solve the
concurrency problems also by having one central point at which to
down() and up() the respective mutexes.

I was trying to find a good way to avoid copying items, just working
with pointers, and I think I can do that.  Of course for unsignedxx,
copying them is not a big deal, but for the varlen[65535] it might be
more advisable to work directly with the raw data. The question is,
would that be useful?

Stephan <|MERGE_RESOLUTION|>--- conflicted
+++ resolved
@@ -2,11 +2,6 @@
 still find it confusing.  Transcoders? Sessions? WireTemplates?  What
 I *really* would like to be able to say is this:
 
-<<<<<<< HEAD
-"Hi, I'm interested in data sets having template ID 1234.  Whenever
-such a data set comes along, please decode the values in that set as
-follows:
-=======
 class IEOnWire {
   // ...
 private:
@@ -119,8 +114,6 @@
 POSSIBLE HISTORIC SIGNIFICANCE
 
 
->>>>>>> 473c2af7
-
   * a sourceIPv4Address please place at offset 24 (or at this pointer)
   * a deltaPacketCount please place at offset 28 (or at that pointer),
     but only the least significant 4 bytes
@@ -195,6 +188,4 @@
 with pointers, and I think I can do that.  Of course for unsignedxx,
 copying them is not a big deal, but for the varlen[65535] it might be
 more advisable to work directly with the raw data. The question is,
-would that be useful?
-
-Stephan +would that be useful?