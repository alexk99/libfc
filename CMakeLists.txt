--- conflicted
+++ resolved
@@ -8,13 +8,8 @@
   message(STATUS "hey, you're using clang! good luck!")
   add_definitions(-g -O0 -Wall --std=c++0x --stdlib=libc++)
 else ($ENV{CLANG})
-<<<<<<< HEAD
-  add_definitions(-g -O0 --std=c++0x)
-  #include(${CMAKE_CURRENT_SOURCE_DIR}/CodeCoverage.cmake)
-=======
   add_definitions(-g -O0 -Wall --std=c++0x)
   include(${CMAKE_CURRENT_SOURCE_DIR}/CodeCoverage.cmake)
->>>>>>> 48d673bc
 endif($ENV{CLANG})
 
 # include boost
@@ -49,13 +44,6 @@
 if ($ENV{CLANG})
   message(STATUS "skipping coverage tests, because you're using clang.")
 else ($ENV{CLANG})
-<<<<<<< HEAD
-  #setup_target_for_coverage(fccov-all fctest fccov)
-  #setup_target_for_coverage(fccov-transcoder fctest fccov --run_test=Transcoder)
-  #setup_target_for_coverage(fccov-loopfile fctest fccov --run_test=ImportExport)
-  #setup_target_for_coverage(fccov-messages fctest fccov --run_test=Messages)
-endif()
-=======
   setup_target_for_coverage(fccov-all fctest fccov)
   setup_target_for_coverage(fccov-transcoder fctest fccov --run_test=Transcoder)
   setup_target_for_coverage(fccov-loopfile fctest fccov --run_test=ImportExport)
@@ -65,5 +53,4 @@
 if (CMAKE_BUILD_TYPE STREQUAL "Profile")
   add_executable(fcprof fcprof.cpp test/TestCommon.cpp)
   target_link_libraries(fcprof fc ${Boost_LIBRARIES} pcap)
-endif()  
->>>>>>> 48d673bc
+endif()  