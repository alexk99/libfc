/* Copyright (c) 2011-2014 ETH Zürich. All rights reserved.
 *
 * Redistribution and use in source and binary forms, with or without 
 * modification, are permitted provided that the following conditions are met:
 *    * Redistributions of source code must retain the above copyright
 *      notice, this list of conditions and the following disclaimer.
 *    * Redistributions in binary form must reproduce the above copyright
 *      notice, this list of conditions and the following disclaimer in the
 *      documentation and/or other materials provided with the distribution.
 *    * The name of ETH Zürich nor the names of other contributors 
 *      may be used to endorse or promote products derived from this software 
 *      without specific prior written permission.
 *
 * THIS SOFTWARE IS PROVIDED BY THE COPYRIGHT HOLDERS AND CONTRIBUTORS 
 * "AS IS" AND ANY EXPRESS OR IMPLIED WARRANTIES, INCLUDING, BUT NOT 
 * LIMITED TO, THE IMPLIED WARRANTIES OF MERCHANTABILITY AND FITNESS FOR 
 * A PARTICULAR PURPOSE ARE DISCLAIMED. IN NO EVENT SHALL ETH 
 * ZURICH BE LIABLE FOR ANY DIRECT, INDIRECT, INCIDENTAL, SPECIAL, 
 * EXEMPLARY, OR CONSEQUENTIAL DAMAGES (INCLUDING, BUT NOT LIMITED TO, 
 * PROCUREMENT OF SUBSTITUTE GOODS OR SERVICES; LOSS OF USE, DATA, OR 
 * PROFITS; OR BUSINESS
 * INTERRUPTION) HOWEVER CAUSED AND ON ANY THEORY OF LIABILITY, WHETHER 
 * IN CONTRACT, STRICT LIABILITY, OR TORT (INCLUDING NEGLIGENCE OR 
 * OTHERWISE) ARISING IN ANY WAY OUT OF THE USE OF THIS SOFTWARE, EVEN IF 
 * ADVISED OF THE POSSIBILITY OF SUCH DAMAGE
 */
#ifdef _LIBFC_HAVE_LOG4CPLUS_
#  include <log4cplus/logger.h>
#  include <log4cplus/loggingmacros.h>
#else
#  define LOG4CPLUS_TRACE(logger, expr)
#  define LOG4CPLUS_ERROR(logger, expr)
#endif /* _LIBFC_HAVE_LOG4CPLUS_ */

#include <cstdio>
#include <cstring>
#include <ctime>
#include <cassert>
#include <iostream>

#include "Constants.h"
#include "InfoElement.h"
#include "PrintContentHandler.h"

#include "decode_util.h"
#include "pointer_checks.h"

#define PH_RETURN_CALLBACK_ERROR(call)					\
  do {									\
    /* Make sure call is evaluated only once */				\
    std::shared_ptr<ErrorContext> err = call;				\
    if (err != 0) 							\
      return err;							\
  } while (0)

namespace LIBFC {

  PrintContentHandler::PrintContentHandler(uint16_t expected_version)
    : info_model(InfoModel::instance()),
      expected_version(expected_version),
      max_messages(0),
      n_messages(0)
#ifdef _LIBFC_HAVE_LOG4CPLUS_
                                        , 
      logger(log4cplus::Logger::getInstance(LOG4CPLUS_TEXT("PrintContentHandler")))
#endif /* _LIBFC_HAVE_LOG4CPLUS_ */
  {
  }

  PrintContentHandler::PrintContentHandler(uint16_t expected_version,
					   unsigned int max_messages)
    : info_model(InfoModel::instance()),
      expected_version(expected_version),
      max_messages(max_messages),
      n_messages(0)
#ifdef _LIBFC_HAVE_LOG4CPLUS_
                                        , 
      logger(log4cplus::Logger::getInstance(LOG4CPLUS_TEXT("PrintContentHandler")))
#endif /* _LIBFC_HAVE_LOG4CPLUS_ */
  {
  }

  std::shared_ptr<ErrorContext> PrintContentHandler::start_session() {
    std::cerr << "Session starts" << std::endl;
    LIBFC_RETURN_OK();
  }

  std::shared_ptr<ErrorContext> PrintContentHandler::end_session() {
    std::cerr << "Session ends" << std::endl;
    LIBFC_RETURN_OK();
  }
  
  static char* make_local_time(uint64_t t_arg) {
    /* From asctime(1): The asctime_r() function does the same [as
     * asctime], but stores the string in a user-supplied buffer which
     * should have room for at least 26 bytes. */
    char* ret = new char[27];
    time_t t = t_arg;

    asctime_r(localtime(&t), ret);

    assert(ret != 0 && strlen(ret) > 0);

    // Remove terminating \n. Who comes up with these crap APIs?
    ret[strlen(ret) - 1] = '\0';

    return ret;
  }

  std::shared_ptr<ErrorContext> PrintContentHandler::start_message(uint16_t version,
                     uint16_t length,
                     uint32_t export_time,
                     uint32_t sequence_number,
                     uint32_t observation_domain,
<<<<<<< HEAD
		             uint64_t base_time) {
=======
		     uint64_t base_time) {
    n_messages++;

    if (max_messages > 0 && n_messages > max_messages)
      LIBFC_RETURN_ERROR(recoverable, aborted_by_user,
			 "Maximum number of messages (" << max_messages
			 << ") reached; aborting further processing",
			 0, 0, 0, 0, 0);

>>>>>>> cb2b8250
    char* export_t = make_local_time(export_time);
    char* base_t =  make_local_time(base_time/1000);
    
    std::cerr << "  Message: version=" << std::hex << std::showbase << version
              << ", length=" << std::dec << std::noshowbase << length
              << ", extime=" << export_t
              << ", seq=" << sequence_number
              << ", domain=" << observation_domain
	      << ", basetime=" << base_t
              << std::endl;
    
    delete export_t;
    delete base_t;

    if (version != expected_version)
      LIBFC_RETURN_ERROR(recoverable, message_version_number,
                         "Expected version number " << expected_version
			 << ", got " << version,
			 0, 0, 0, 0, 0);
    LIBFC_RETURN_OK();
  }

  std::shared_ptr<ErrorContext> PrintContentHandler::end_message() {
    std::cerr << "  Message ends" << std::endl;
    LIBFC_RETURN_OK();
  }

  std::shared_ptr<ErrorContext> PrintContentHandler::start_template_set(uint16_t set_id,
			  uint16_t set_length,
			  const uint8_t* buf) {
    std::cerr << "    Template set: id=" << set_id
              << ", length=" << set_length
              << std::endl;
    process_template_set(set_id, set_length, buf, false);
    LIBFC_RETURN_OK();
  }

  std::shared_ptr<ErrorContext> PrintContentHandler::process_template_set(
      uint16_t set_id,
      uint16_t set_length,
      const uint8_t* buf,
      bool is_options_set) {
    const uint8_t* cur = buf;
    const uint8_t* set_end = buf + set_length;
    const uint16_t header_length 
      = is_options_set ? kOptionsTemplateHeaderLen
                       : kTemplateHeaderLen;

    while (CHECK_POINTER_WITHIN_I(cur + header_length, cur, set_end)) {
      /* Decode template record */
      uint16_t set_id = decode_uint16(cur + 0); 
      uint16_t field_count = decode_uint16(cur + 2);
      uint16_t scope_field_count = is_options_set ? decode_uint16(cur + 4) : 0;
      
      PH_RETURN_CALLBACK_ERROR(start_template_record(set_id, field_count));
      
      cur += header_length;
      
      for (unsigned int field = 0; field < field_count; field++) {
	if (!CHECK_POINTER_WITHIN_I(cur + kFieldSpecifierLen,
				    cur, set_end)) {
	  LIBFC_RETURN_ERROR(recoverable, long_fieldspec,
			     "Field specifier partly outside template record", 
			     0, 0, 0, 0, cur - buf);
	}
	
	uint16_t ie_id = decode_uint16(cur + 0);
	uint16_t ie_length = decode_uint16(cur + 2);
	bool enterprise = ie_id & 0x8000;
	ie_id &= 0x7fff;
	
	uint32_t enterprise_number = 0;
	if (enterprise) {
	  if (!CHECK_POINTER_WITHIN_I(cur + kFieldSpecifierLen
				      + kEnterpriseLen, cur,
				      set_end)) {
	    LIBFC_RETURN_ERROR(recoverable, long_fieldspec,
			       "Field specifier partly outside template "
			       "record (enterprise)", 
			       0, 0, 0, 0, cur - buf);
	  }
	  enterprise_number = decode_uint32(cur + 4);
	}
	
	std::cerr << "        ";
	if (is_options_set && field < scope_field_count)
	  std::cerr << "Scope field";
	else if (is_options_set)
	  std::cerr << "Options field";
	else /* !is_options_set */
	  std::cerr << "Field specifier";
	
	const InfoElement* ie 
	  = info_model.lookupIE(enterprise_number, ie_id, ie_length);

	if (ie != 0) 
	  std::cerr << ", name=" << ie->name();
	else {
	  std::cerr << ( enterprise ? ", enterprise" : "" )
		    << ", ie_id=" << ie_id
		    << ", ie_length=" << ie_length;
	  if (enterprise)
	    std::cerr << ", enterprise_number=" << enterprise_number;
	}
	std::cerr << std::endl;

	cur += kFieldSpecifierLen + (enterprise ? kEnterpriseLen : 0);
	assert (cur <= set_end);
      }
      
      PH_RETURN_CALLBACK_ERROR(end_template_record());
    }
    LIBFC_RETURN_OK();
  }


  std::shared_ptr<ErrorContext> PrintContentHandler::end_template_set() {
    std::cerr << "    Template set ends" << std::endl;
    LIBFC_RETURN_OK();
  }

  std::shared_ptr<ErrorContext> PrintContentHandler::start_template_record(uint16_t template_id,
                             uint16_t field_count) {
    std::cerr << "      Template record: id=" << template_id
              << ", fields=" << field_count
              << std::endl;
    LIBFC_RETURN_OK();
  }

  std::shared_ptr<ErrorContext> PrintContentHandler::end_template_record() {
    std::cerr << "      Template record ends" << std::endl;
    LIBFC_RETURN_OK();
  }

  std::shared_ptr<ErrorContext> PrintContentHandler::start_options_template_set(uint16_t set_id,
                                 uint16_t set_length,
				 const uint8_t* buf) {
    std::cerr << "    Option template set: id=" << set_id
              << ", length=" << set_length
              << std::endl;
    LIBFC_RETURN_OK();
  }

  std::shared_ptr<ErrorContext> PrintContentHandler::end_options_template_set() {
    std::cerr << "    Option template set ends" << std::endl;
    LIBFC_RETURN_OK();
  }

  std::shared_ptr<ErrorContext> PrintContentHandler::start_options_template_record(uint16_t template_id,
                                    uint16_t field_count,
                                    uint16_t scope_field_count) {
    std::cerr << "      Option template record: id=" << template_id
              << ", fields=" << field_count
              << ", scope-fields=" << scope_field_count
              << std::endl;
    LIBFC_RETURN_OK();
  }

  std::shared_ptr<ErrorContext> PrintContentHandler::end_options_template_record() {
    std::cerr << "      Option template record ends" << std::endl;
    LIBFC_RETURN_OK();
  }

  std::shared_ptr<ErrorContext> PrintContentHandler::field_specifier(bool enterprise,
                       uint16_t ie_id,
                       uint16_t ie_length,
                       uint32_t enterprise_number) {
    std::cerr << "        Field specifier: id=" << ie_id
              << ", length=";
    if (ie_length == kIpfixVarlen) 
      std::cerr << "Varlen";
    else
      std::cerr << ie_length;

    if (enterprise)
      std::cerr << ", enterprise=" << enterprise_number;
    else 
      std::cerr << ", IETF IE";
    std::cerr << std::endl;
    LIBFC_RETURN_OK();
  }

  std::shared_ptr<ErrorContext> PrintContentHandler::start_data_set(uint16_t id, uint16_t length, const uint8_t* buf) {
    std::cerr << "    Data set: template-id=" << id
              << ", length=" << length
              << std::endl;
    LIBFC_RETURN_OK();
  }
  
  std::shared_ptr<ErrorContext> PrintContentHandler::end_data_set() {
    std::cerr << "    Data set ends"
              << std::endl;
    LIBFC_RETURN_OK();
  }

};
<|MERGE_RESOLUTION|>--- conflicted
+++ resolved
@@ -35,7 +35,6 @@
 #include <cstdio>
 #include <cstring>
 #include <ctime>
-#include <cassert>
 #include <iostream>
 
 #include "Constants.h"
@@ -90,7 +89,7 @@
     LIBFC_RETURN_OK();
   }
   
-  static char* make_local_time(uint64_t t_arg) {
+  static char* make_local_time(uint32_t t_arg) {
     /* From asctime(1): The asctime_r() function does the same [as
      * asctime], but stores the string in a user-supplied buffer which
      * should have room for at least 26 bytes. */
@@ -112,9 +111,6 @@
                      uint32_t export_time,
                      uint32_t sequence_number,
                      uint32_t observation_domain,
-<<<<<<< HEAD
-		             uint64_t base_time) {
-=======
 		     uint64_t base_time) {
     n_messages++;
 
@@ -124,7 +120,6 @@
 			 << ") reached; aborting further processing",
 			 0, 0, 0, 0, 0);
 
->>>>>>> cb2b8250
     char* export_t = make_local_time(export_time);
     char* base_t =  make_local_time(base_time/1000);
     
