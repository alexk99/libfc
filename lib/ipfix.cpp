--- conflicted
+++ resolved
@@ -69,20 +69,16 @@
 
   std::shared_ptr<IPFIX::ErrorContext>
       end_placement(const IPFIX::PlacementTemplate* t) {
-    // I wonder if this is portable?  --neuhaust
+    /* INSANE HACK which probably works -- get template from object */
     const ipfix_template_t* this_template = 
           reinterpret_cast<const ipfix_template_t*>(
             reinterpret_cast<const unsigned char*>(t) -
             offsetof(struct ipfix_template_t, tmpl));
     if (this_template != 0)
-<<<<<<< HEAD
-      this_template->callback(this_template, this_template->vparg);
-=======
-      this_template->callback(this_template);
-    /* TODO: Adapt callback() so that it too can return an
-     * error object */
+      if (this_template->callback(this_template, this_template->vparg) <= 0) {
+        LIBFC_RETURN_ERROR(fatal, aborted_by_user, "C callback abort", errno, null, 0, 0, 0);
+      }
     LIBFC_RETURN_OK();
->>>>>>> 7ef1ae7c
   }
 };
 
