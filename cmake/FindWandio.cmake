# Copyright (c) 2011-2014 ETH Zürich. All rights reserved.
#
# Redistribution and use in source and binary forms, with or without 
# modification, are permitted provided that the following conditions are met:
#    * Redistributions of source code must retain the above copyright
#      notice, this list of conditions and the following disclaimer.
#    * Redistributions in binary form must reproduce the above copyright
#      notice, this list of conditions and the following disclaimer in the
#      documentation and/or other materials provided with the distribution.
#    * Neither the names of ETH Zürich nor the names of other contributors 
#      may be used to endorse or promote products derived from this softwar 
#      without specific prior written permission.
#
# THIS SOFTWARE IS PROVIDED BY THE COPYRIGHT HOLDERS AND CONTRIBUTORS 
# "AS IS" AND ANY EXPRESS OR IMPLIED WARRANTIES, INCLUDING, BUT NOT 
# LIMITED TO, THE IMPLIED WARRANTIES OF MERCHANTABILITY AND FITNESS FOR 
# A PARTICULAR PURPOSE ARE DISCLAIMED. IN NO EVENT SHALL ETH 
# ZURICH BE LIABLE FOR ANY DIRECT, INDIRECT, INCIDENTAL, SPECIAL, 
# EXEMPLARY, OR CONSEQUENTIAL DAMAGES (INCLUDING, BUT NOT LIMITED TO, 
# PROCUREMENT OF SUBSTITUTE GOODS OR SERVICES; LOSS OF USE, DATA, OR 
# PROFITS; OR BUSINESS INTERRUPTION) HOWEVER CAUSED AND ON ANY THEORY 
# OF LIABILITY, WHETHER IN CONTRACT, STRICT LIABILITY, OR TORT (INCLUDING 
# NEGLIGENCE OR OTHERWISE) ARISING IN ANY WAY OUT OF THE USE OF THIS
# SOFTWARE, EVEN IF ADVISED OF THE POSSIBILITY OF SUCH DAMAGE.
#

# Check for existence of wandio.
# 
# Define Wandio_ROOT as the directory that contains
# include/wandio.h and lib/libwandio.a
#

set (_Wandio_INCLUDE_DIR_ "${Wandio_ROOT}/include")
set (_Wandio_LIBRARY_DIR_ "${Wandio_ROOT}/lib")

find_path(Wandio_INCLUDE_DIR 
          NAMES wandio.h
          PATHS /opt/libtrace/include
          HINTS ${_Wandio_INCLUDE_DIR_})

find_library(Wandio_LIBRARY
             NAMES wandio libwandio
             PATHS /opt/libtrace/lib
<<<<<<< HEAD
             HINTS ${_Wandio_LIBRARY_DIR_})
=======
             HINTS ${_Wandio_LIBRRAY_DIR_})
>>>>>>> cb2b8250

set(Wandio_LIBRARIES ${Wandio_LIBRARY})
set(Wandio_INCLUDE_DIRS ${Wandio_INCLUDE_DIR})

include(FindPackageHandleStandardArgs)
find_package_handle_standard_args(Wandio DEFAULT_MSG
                                  Wandio_LIBRARY Wandio_INCLUDE_DIR) 
mark_as_advanced(Wandio_INCLUDE_DIR Wandio_LIBRARY Wandio_LIBRARY_DIR)<|MERGE_RESOLUTION|>--- conflicted
+++ resolved
@@ -41,11 +41,7 @@
 find_library(Wandio_LIBRARY
              NAMES wandio libwandio
              PATHS /opt/libtrace/lib
-<<<<<<< HEAD
-             HINTS ${_Wandio_LIBRARY_DIR_})
-=======
              HINTS ${_Wandio_LIBRRAY_DIR_})
->>>>>>> cb2b8250
 
 set(Wandio_LIBRARIES ${Wandio_LIBRARY})
 set(Wandio_INCLUDE_DIRS ${Wandio_INCLUDE_DIR})
