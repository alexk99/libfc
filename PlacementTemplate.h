/* Hi Emacs, please use -*- mode: C++; -*- */
/* Copyright (c) 2011-2012 ETH Zürich. All rights reserved.
 *
 * Redistribution and use in source and binary forms, with or without 
 * modification, are permitted provided that the following conditions are met:
 *    * Redistributions of source code must retain the above copyright
 *      notice, this list of conditions and the following disclaimer.
 *    * Redistributions in binary form must reproduce the above copyright
 *      notice, this list of conditions and the following disclaimer in the
 *      documentation and/or other materials provided with the distribution.
 *    * Neither the names of ETH Zürich nor the names of other contributors 
 *      may be used to endorse or promote products derived from this software 
 *      without specific prior written permission.
 *
 * THIS SOFTWARE IS PROVIDED BY THE COPYRIGHT HOLDERS AND CONTRIBUTORS 
 * "AS IS" AND ANY EXPRESS OR IMPLIED WARRANTIES, INCLUDING, BUT NOT 
 * LIMITED TO, THE IMPLIED WARRANTIES OF MERCHANTABILITY AND FITNESS FOR 
 * A PARTICULAR PURPOSE ARE DISCLAIMED. IN NO EVENT SHALL <COPYRIGHT 
 * HOLDERBE LIABLE FOR ANY DIRECT, INDIRECT, INCIDENTAL, SPECIAL, 
 * EXEMPLARY, OR CONSEQUENTIAL DAMAGES (INCLUDING, BUT NOT LIMITED TO, 
 * PROCUREMENT OF SUBSTITUTE GOODS OR SERVICES; LOSS OF USE, DATA, OR 
 * PROFITS; OR BUSINESS INTERRUPTION) HOWEVER CAUSED AND ON ANY THEORY 
 * OF LIABILITY, WHETHER IN CONTRACT, STRICT LIABILITY, OR TORT (INCLUDING 
 * NEGLIGENCE OR OTHERWISE) ARISING IN ANY WAY OUT OF THE USE OF THIS
 * SOFTWARE, EVEN IF ADVISED OF THE POSSIBILITY OF SUCH DAMAGE.
 */

/**
 * @file
 * @author Stephan Neuhaus <neuhaust@tik.ee.ethz.ch>
 */

#ifndef IPFIX_PLACEMENTTEMPLATE_H
#  define IPFIX_PLACEMENTTEMPLATE_H

#  include <list>
#  include <map>
#  include <list>

#  ifdef _IPFIX_HAVE_LOG4CPLUS_
#    include <log4cplus/logger.h>
#  endif /* _IPFIX_HAVE_LOG4CPLUS_ */

#  include "InfoElement.h"
#  include "MatchTemplate.h"

namespace IPFIX {

  /** Association between IEs and memory locations.
   *
   * IPFIX is sometimes called a <em>self-describing format</em>.  In
   * order to self-describe, an IPFIX message contains <em>template
   * records</em> that describe the format of the <em>data
   * records</em>, which contain the content.  A template record
   * basically says, "Hi, I'm a template record with the identifying
   * number 1234.  Later in this message, there may be data set, also
   * having the identifying number 1234.  This means that the records
   * in that data set will have the following structure: [...]" That
   * structure is then described by giving a sequence of
   * <em>information elements</em> (and their encoded lengths as they
   * appear on the wire).  For example, a simplified version of a
   * flow template record could look like this:
   *
   * <table>
   *   <tr><th>IE name</th><th>length</th></tr>
   *   <tr><td>flowStartMilliseconds</td><td>8</td></tr>
   *   <tr><td>flowEndMilliseconds</td><td>8</td></tr>
   *   <tr><td>sourceIPv4Address</td><td>4</td></tr>
   *   <tr><td>destinationIPv4Address</td><td>4</td></tr>
   *   <tr><td>sourceTransportPort</td><td>2</td></tr>
   *   <tr><td>destinationTransportPort</td><td>2</td></tr>
   *   <tr><td>protocolIdentifier</td><td>1</td></tr>
   *   <tr><td>octetDeltaCount</td><td>4</td></tr>
   * </table>
   *
   * (This is a simplified template record because a real record would
   * contain not the information element names, but rather some
   * identifying numbers.)
   *
   * Then this means that later data sets with this template ID will
   * contain the given information elements in this order, with this
   * length.  Now it would be nice if we could read in a data record
   * and map it to a struct, simply by casting a pointer to the data
   * read from the data source.  But that is not possible for a number
   * of reasons:
   *
   *  - The data might need to undergo <em>endianness conversion</em>.
   *    For example, data will appear on the wire in network byte
   *    order (big endian), but the native format will be host byte
   *    order, which might be little endian.  This conversion affects
   *    some, but not all, information elements.  For example, the
   *    flowStartMilliseconds and sourceIPv4Address information
   *    elements are affected, whereas a sourceIPv6Address information
   *    element would not be affected.
   *
   *  - Some information elements have variable length; this is
   *    known as <em>varlen encoding</em>.  Obviously, varlen-encoded
   *    information elements cannot be directly mapped to structs.
   *
   *  - Some information element types cannot be directly mapped to
   *    native C++ data types.  Examples would be the
   *    <tt>octetArray</tt> and <tt>string</tt> data types.
   *
   *  - Information elements can be encoded on the wire with a length
   *    that is less than the length that would be implied by the
   *    information element's type.  This is called <em>reduced-length
   *    encoding</em>.  For example, the octetDeltaCount is of type
   *    <tt>unsigned64</tt>, but if only 32 of those 64 bits would be
   *    needed in a particular application, then the information
   *    element may appear on the wire with a length of just four
   *    octets.
   *
   *  - In a data record, the information elements follow one another
   *    without any <em>padding</em>. This can lead to data that is
   *    not suitably aligned.  For example, the protocolIdentifier
   *    information element above is only 1 octet long, causing the
   *    following octetDeltaCount information element to be aligned on
   *    an odd address (assuming that the base address was aligned on
   *    an even address).
   *
   *  - A collection process might not be interested in all
   *    information elements, but only in a <em>selection</em>, so
   *    forcing it to receive the entire data record would be
   *    unreasonable.
   *
   *  - The collection process might, for its very own reasons, want
   *    to <em>scatter</em> the information elements in its address
   *    space, not keeping them together as in a struct.
   *
   * An IPFIX collection process will therefore ultimately need to
   * decide where an information element as it appears in an IPFIX
   * data record will have to be stored in memory, just as an IPFIX
   * exporter will have to decide where an information element that is
   * to be exported will take its data from. This class provides the
   * association between a set of information elements and
   * corresponding memory locations.
   *
   * Here is how it works.  Let's say you're interested in flow
   * records like the one shown in the above table, but you're only
   * interested in the source and destination IP addresses, and not
   * the other information elements.  We encapsulate this in a data
   * structure that we call a <em>placement template</em>, and this
   * code would let you express that interest:
   *
   * @code
   * uint32_t sip;
   * uint32_t dip;
   * IPFIX::InfoModel& model = IPFIX::InfoModel::instance();
   *
   * PlacementTemplate* my_flow_template = new PlacementTemplate();
   * 
   * my_flow_template->register_placement(
   *    model.lookupIE("sourceIPv4Address"),
   *    &sip);
   * my_flow_template->register_placement(
   *    model.lookupIE("destinationIPv4Address"),
   *    &dip);
   * @endcode
   *
   * Now what you need are two more things: first, you need to tell
   * someone that you want this placement template to go into effect,
   * and second, you need a way for that someone to tell you that it's
   * just read a record that matched this placement template and that
   * it has placed the values form the data record into the pointers
   * that you have provided in that placement template.  All this is
   * provided by a custom class derived from PlacementCollector
   * (we will be using the IPFIX namespace for simplicity):
   *
   * @code
   * class MyCollector : public PlacementCollector {
   * public:
   *   MyCollector() {
   *      // Create and fill my_flow_template as above
   *
   *      register_placement_template(my_flow_template);
   *   }
   *
   *   void end_placement(const PlacementTemplate* tmpl) {
   *     // At this point, there are fresh values in this->sip
   *     // and this->dip
   *   }
   *
   * private:
   *  uint32_t sip;
   *  uint32_t dip;
   * };
   * 
   * MyCollector cb;
   *
   * int fd = open(filename.c_str(), O_RDONLY);
   * if (fd >= 0) {
   *   FileInputSource is(fd);
   *   try {
   *     cb.collect(is);
   *   } catch (FormatError e) {
   *     std::cerr << "Format error: " << e.what() << std::endl;
   *   }
   *   (void) close(fd);
   * }
   * @endcode
   *
   * And that's all, folks!
   *
   * It should be noted that it is possible to register more than one
   * placement template in the MyCollector constructor:
   *
   * @code
   *   MyCollector() {
   *     PlacementTemplate* my_flow_template = new PlacementTemplate();
   *     // Fill my_flow_template as above
   *      register_placement_template(my_flow_template);
   *
   *     PlacementTemplate* my_observation_template = new PlacementTemplate();
   *     // Fill my_obsrevation_template similarly
   *      register_placement_template(my_observation_template);
   *   }
   * @endcode
   *
   * This is the reason why the end_placement() member function has a
   * PlacementTemplate pointer parameter: so that you can distinguish
   * which of your templates has just been matched and hence which of
   * your data members now have fresh content.  Obviously, for this,
   * the template pointers should be data members of MyCollector.
   */
  class PlacementTemplate {
  public:
    /** Information associated with an InfoElement in a PlacementTemplate. */
    PlacementTemplate();

    ~PlacementTemplate();

    /** Registers an association between an IE and a memory location.
     *
     * @param ie the information element
     * @param p the memory location to be associated with the IE
<<<<<<< HEAD
     * @param size the size of the IE on the wire, or 0 for canonical size
     */
    void register_placement(const InfoElement* ie, void* p, size_t size);
=======
     * @param size the size of the information element on the wire, or
     *     0 for the default size (this can be used, for example, when
     *     collecting) 
     *
     * @return true if the operation was successful, false if the
     *     given size is not appropriate for the information element.
     */
    bool register_placement(const InfoElement* ie, void* p, size_t size);
>>>>>>> 4ff55947

    /** Retrieves the memory location given an IE.
     *
     * @param ie the information element to look for
     * @param p pointer to the the memory location associated with
     *     that information element
     * @param size pointer to the size of the information element, or
     *     NULL if the size isn't requested
     *
     * @return true if the information element was found, false if
     *     the information element hasn't been registered previously.
     */
    bool lookup_placement(const InfoElement* ie, void** p, size_t* size) const;

    /** Tells whether a given template matches this template.
     *
     * A template T matches this template iff T's set of IEs is a
     * subset of this template's set of IEs.
     *
     * @return true if the templates match, false otherwise
     */
    bool is_match(const MatchTemplate* t) const;

    /** Creates a wire template suitable to represent this template
     * on the wire in a template record.
     *
     * @param template_id the template id to use for this set
     * @param buf pointer to a buffer where the template will be stored
     * @param size size of buffer
     */
    void wire_template(uint16_t template_id, 
                       const uint8_t** buf,
                       size_t* size) const;

    /** Computes the size of the current data record.
     *
     * This method can only meaningfully be called after all the
     * memory locations belonging to this template have valid values.
     * This method then computes the size of a data record given the
     * current values for the IEs.  This is only an issue for
     * varlen-encoded IEs, since all others can obviously be computed
     * without knowing the actual values.
     *
     * @return data record size, in octets
     */
    size_t data_record_size() const;
<<<<<<< HEAD

    /** Returns an iterator over the InfoElements in this template.
     *
     * @return an iterator pointing to the first information element.
     */
    std::list<const InfoElement*>::const_iterator begin() const;

    /** Returns an iterator to the end of the InfoElements in this template.
     *
     * @return an iterator pointing to the end of the information elements.
     */
    std::list<const InfoElement*>::const_iterator end() const;

=======
>>>>>>> 4ff55947
  private:
    class PlacementInfo;
    std::map<const InfoElement*, PlacementInfo*> placements;

<<<<<<< HEAD
    /** List of information elements; needed for iteration. */
    std::list<const InfoElement*> ies;

    /** List of varlen IEs */
=======
    /** List of varlen IEs? */
>>>>>>> 4ff55947
    std::list<const PlacementInfo*> varlen_ies;

    /** Representation of this template for a message. */
    mutable uint8_t* buf;

    /** Size of this template's representation for a message. */
    mutable size_t size;

    /** Sum of fixlen data item sizes in the data record representation. */
    mutable size_t fixlen_data_record_size;

#  ifdef _IPFIX_HAVE_LOG4CPLUS_
    log4cplus::Logger logger;
#  endif /* _IPFIX_HAVE_LOG4CPLUS_ */
  };

} // namespace IPFIX
#endif // IPFIX_PLACEMENTTEMPLATE_H<|MERGE_RESOLUTION|>--- conflicted
+++ resolved
@@ -233,11 +233,6 @@
      *
      * @param ie the information element
      * @param p the memory location to be associated with the IE
-<<<<<<< HEAD
-     * @param size the size of the IE on the wire, or 0 for canonical size
-     */
-    void register_placement(const InfoElement* ie, void* p, size_t size);
-=======
      * @param size the size of the information element on the wire, or
      *     0 for the default size (this can be used, for example, when
      *     collecting) 
@@ -246,7 +241,6 @@
      *     given size is not appropriate for the information element.
      */
     bool register_placement(const InfoElement* ie, void* p, size_t size);
->>>>>>> 4ff55947
 
     /** Retrieves the memory location given an IE.
      *
@@ -293,7 +287,6 @@
      * @return data record size, in octets
      */
     size_t data_record_size() const;
-<<<<<<< HEAD
 
     /** Returns an iterator over the InfoElements in this template.
      *
@@ -307,20 +300,14 @@
      */
     std::list<const InfoElement*>::const_iterator end() const;
 
-=======
->>>>>>> 4ff55947
   private:
     class PlacementInfo;
     std::map<const InfoElement*, PlacementInfo*> placements;
 
-<<<<<<< HEAD
     /** List of information elements; needed for iteration. */
     std::list<const InfoElement*> ies;
 
     /** List of varlen IEs */
-=======
-    /** List of varlen IEs? */
->>>>>>> 4ff55947
     std::list<const PlacementInfo*> varlen_ies;
 
     /** Representation of this template for a message. */
