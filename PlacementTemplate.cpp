--- conflicted
+++ resolved
@@ -80,10 +80,7 @@
     if (size == 0)
       size = ie->canonical()->len();
     placements[ie] = new PlacementInfo(ie, p, size);
-<<<<<<< HEAD
     ies.push_back(ie);
-=======
->>>>>>> 4ff55947
 
     if (size == kVarlen)
       varlen_ies.push_back(placements[ie]);
@@ -177,11 +174,6 @@
       *_buf = buf;
     *_size = size;
   }
-<<<<<<< HEAD
-<<<<<<< Updated upstream
-=======
-=======
->>>>>>> 4ff55947
 
   size_t PlacementTemplate::data_record_size() const {
     size_t ret = fixlen_data_record_size;
@@ -193,7 +185,6 @@
     return ret;
   }
 
-<<<<<<< HEAD
   std::list<const InfoElement*>::const_iterator 
   PlacementTemplate::begin() const {
     return ies.begin();
@@ -204,7 +195,4 @@
     return ies.end();
   }
 
->>>>>>> Stashed changes
-=======
->>>>>>> 4ff55947
 } // namespace IPFIX